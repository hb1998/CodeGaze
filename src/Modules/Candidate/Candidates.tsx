import { useState, useEffect } from 'react';
import { Table } from 'antd';
import { CandidateAPIService } from './services/Candidate.API';
import Search from 'antd/es/input/Search';
import { Typography } from 'antd';
import { candidateColumn } from './CandidateColumn';
import Main from '../common/CodeEditor/Main';

// Code Editor Main File
import Main from '../common/CodeEditor/Main';

const { Title } = Typography;

interface ICandidate {
    id: string;
    name: string;
    emailId: string;
    language: string;
    status: string;
    createdAt: Date;
}

const Candidates = () => {
    const [candidates, setCandidates] = useState<ICandidate[]>([]);

    const fetchCandidates = async () => {
        try {
            const data = await CandidateAPIService.getAll();
            setCandidates(data);
        } catch (error) {
            console.error('Error fetching candidates:', error);
        }
    };

    useEffect(() => {
        fetchCandidates();
    }, []);

    const handleSearch = (value: string) => {
        console.log(value);
    };

<<<<<<< HEAD
    return (
        <div style={{ padding: '10px' }}>
            <Title>Candidates</Title>
            <Search
                placeholder="Search Candidate"
                style={{ width: 200, marginBottom: '10px' }}
                onSearch={handleSearch}
            />
            <Table rowKey="id" dataSource={candidates} columns={candidateColumn} size="small" />
=======
    // return (
    //     <div style={{ padding: '10px' }}>
    //         <Title>Candidates</Title>
    //         <Search
    //             placeholder="Search Candidate"
    //             style={{ width: 200, marginBottom: '10px' }}
    //             onSearch={handleSearch}
    //         />
    //         <Table rowKey="id" dataSource={candidates} columns={candidateColumn} size="small" />
    //     </div>
    // );
    return (
        <div>
>>>>>>> 67c11b73
            <Main />
        </div>
    );
};

export default Candidates;<|MERGE_RESOLUTION|>--- conflicted
+++ resolved
@@ -40,7 +40,6 @@
         console.log(value);
     };
 
-<<<<<<< HEAD
     return (
         <div style={{ padding: '10px' }}>
             <Title>Candidates</Title>
@@ -50,21 +49,6 @@
                 onSearch={handleSearch}
             />
             <Table rowKey="id" dataSource={candidates} columns={candidateColumn} size="small" />
-=======
-    // return (
-    //     <div style={{ padding: '10px' }}>
-    //         <Title>Candidates</Title>
-    //         <Search
-    //             placeholder="Search Candidate"
-    //             style={{ width: 200, marginBottom: '10px' }}
-    //             onSearch={handleSearch}
-    //         />
-    //         <Table rowKey="id" dataSource={candidates} columns={candidateColumn} size="small" />
-    //     </div>
-    // );
-    return (
-        <div>
->>>>>>> 67c11b73
             <Main />
         </div>
     );
