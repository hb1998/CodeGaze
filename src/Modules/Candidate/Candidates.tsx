--- conflicted
+++ resolved
@@ -1,53 +1,46 @@
-import { useState, useEffect } from "react";
-import { Table } from "antd";
-import { CandidateAPIService } from "./services/Candidate.API";
-import Search from "antd/es/input/Search";
-import { Typography } from "antd";
-import { candidateColumn } from "./components/CandidateColumn";
+import { useState, useEffect } from 'react';
+import { Table } from 'antd';
+import { CandidateAPIService } from './services/Candidate.API';
+import Search from 'antd/es/input/Search';
+import { Typography } from 'antd';
+import { candidateColumn } from './components/CandidateColumn';
 
 // import Main from "../common/CodeEditor/Main";
 
 const { Title } = Typography;
 
 const Candidates = () => {
-<<<<<<< HEAD
-  const [candidates, setCandidates] = useState([]);
-  const onSearch = (value: string) => console.log(value);
+    const [candidates, setCandidates] = useState([]);
+    const onSearch = (value: string) => console.log(value);
 
-  const fetchCandidates = async () => {
-    try {
-      const data = await CandidateAPIService.getAll();
-      // const assessmentData = data.map();
-      console.log(
-        "🚀 ~ file: Candidates.tsx:16 ~ fetchCandidates ~ data:",
-        data
-      );
-      setCandidates(data);
-    } catch (error) {
-      console.error("Error fetching candidates:", error);
-    }
-  };
+    const fetchCandidates = async () => {
+        try {
+            const data = await CandidateAPIService.getAll();
+            // const assessmentData = data.map();
+            console.log('🚀 ~ file: Candidates.tsx:16 ~ fetchCandidates ~ data:', data);
+            setCandidates(data);
+        } catch (error) {
+            console.error('Error fetching candidates:', error);
+        }
+    };
 
-  useEffect(() => {
-    fetchCandidates();
-  }, []);
+    useEffect(() => {
+        fetchCandidates();
+    }, []);
 
-  return (
-    <div style={{ padding: "10px" }}>
-      <Title>Candidates</Title>
-      <Search
-        placeholder="Search Candidate"
-        style={{ width: 200, marginBottom: "10px" }}
-        onSearch={onSearch}
-        enterButton
-      />
-      <Table dataSource={candidates} columns={candidateColumn} />
-    </div>
-  );
-  return <div>{/* <Main /> */}</div>;
-=======
-    return <div>Candidates</div>;
->>>>>>> 1f8c733a
+    return (
+        <div style={{ padding: '10px' }}>
+            <Title>Candidates</Title>
+            <Search
+                placeholder="Search Candidate"
+                style={{ width: 200, marginBottom: '10px' }}
+                onSearch={onSearch}
+                enterButton
+            />
+            <Table dataSource={candidates} columns={candidateColumn} />
+        </div>
+    );
+    // return <div>{/* <Main /> */}</div>;
 };
 
 export default Candidates;