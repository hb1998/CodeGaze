import { useState, useEffect, ChangeEvent, useMemo } from 'react';
import { Button, Table } from 'antd';
import { ChallengeAPIService } from './services/Challenge.API';
import { challengeColumn } from './ChallengeColumn';
import { Challenge } from '../../types/Models';
import Title from 'antd/es/typography/Title';
import Search from 'antd/es/input/Search';
import { AppstoreAddOutlined } from '@ant-design/icons';

const ChallengeTable = ({ openForm }) => {
    const [challenges, setChallenges] = useState<Challenge[]>([]);
    const [search, setsearch] = useState('');
    const [loading, setLoading] = useState<boolean>(true);
    const fetchChallenges = async () => {
        try {
            const data = await ChallengeAPIService.getAll();
            setChallenges(data);
<<<<<<< HEAD
=======

>>>>>>> 900dde47
        } catch (error) {
            console.error('Error fetching candidates:', error);
        } finally {
            setLoading(false);
        }
    };

    useEffect(() => {
        fetchChallenges();
    }, []);

    const handleSearch = (event: ChangeEvent<HTMLInputElement>) => {
        const value = event.target.value;
        setsearch(value);
    };

    const filteredChallenges = useMemo(() => {
        return challenges.filter((challenge) => {
            return challenge.name?.toLowerCase().includes(search.toLowerCase());
        });
    }, [challenges, search]);

    const columnDef = challengeColumn(openForm)
    return (
        <div className="container">
            <Title level={2}>Challenges</Title>
            <div
                style={{
                    display: 'flex',
                    justifyContent: 'space-between',
                }}
            >
                <Search
                    placeholder="Search Challenge"
                    style={{ width: 200, marginBottom: '10px' }}
                    onChange={handleSearch}
                />
                <Button
                    type="primary"
                    icon={<AppstoreAddOutlined />}
                    onClick={() => {
                        openForm();
                    }}
                >
                    Create Challenge
                </Button>
            </div>
<<<<<<< HEAD
            <Table
                rowKey="id"
                dataSource={filteredChallenges}
                columns={challengeColumn}
                size="small"
                loading={loading}
            />
=======
            <Table rowKey="id" dataSource={filteredChallenges} columns={columnDef} size="small" loading={loading} />
>>>>>>> 900dde47
        </div>
    );
};

export default ChallengeTable;<|MERGE_RESOLUTION|>--- conflicted
+++ resolved
@@ -15,10 +15,6 @@
         try {
             const data = await ChallengeAPIService.getAll();
             setChallenges(data);
-<<<<<<< HEAD
-=======
-
->>>>>>> 900dde47
         } catch (error) {
             console.error('Error fetching candidates:', error);
         } finally {
@@ -41,7 +37,7 @@
         });
     }, [challenges, search]);
 
-    const columnDef = challengeColumn(openForm)
+    const columnDef = challengeColumn(openForm);
     return (
         <div className="container">
             <Title level={2}>Challenges</Title>
@@ -66,17 +62,7 @@
                     Create Challenge
                 </Button>
             </div>
-<<<<<<< HEAD
-            <Table
-                rowKey="id"
-                dataSource={filteredChallenges}
-                columns={challengeColumn}
-                size="small"
-                loading={loading}
-            />
-=======
             <Table rowKey="id" dataSource={filteredChallenges} columns={columnDef} size="small" loading={loading} />
->>>>>>> 900dde47
         </div>
     );
 };
