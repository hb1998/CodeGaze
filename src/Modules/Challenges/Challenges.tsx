import React, { useState } from 'react';
import { Button } from 'antd';
import { AppstoreAddOutlined, ControlOutlined, ReadFilled } from '@ant-design/icons';
import ChallengesTable from './ChallengesTable';
import { Card, Col, Row, Typography, List } from 'antd';
import { Challenge } from '../../types/Models';
<<<<<<< HEAD
import ChallengeForm from './ChallengeForm';
=======
>>>>>>> 900dde47
const { Title } = Typography;

const Challenges: React.FC = () => {

  const [modalState, setModalState] = useState({
    open: false,
    values: null
  })
  const onCreate = () => {
    setModalState({
      open: true,
      values: null
    });
  };
  return (
    <>
      <div style={{ padding: '10px' }}>
        {/* <Title>Customization</Title> */}
        {/* <Row gutter={16} >
          <Col span={8}>
            <Card
              title={<><ControlOutlined /><br />Input/Output</>}
              bordered={false}
              hoverable
              style={{ padding: '8px 8px', height: 300, textAlign: 'center' }}
            >
              <p>Challenges that an be taken in many languages and requires candidate to to returncorrect output</p>
              <Button type="primary" onClick={() => { setOpen(true); }}>Create</Button>
              <ChallengeForm
                open={open}
                onCreate={onCreate}
                onCancel={() => {
                  setOpen(false);
                }}
              />
            </Card>
          </Col>
          <Col span={8}>
            <Card
              title={<><ReadFilled /> <br /> Unit test</>}
              bordered={false}
              hoverable
              style={{ padding: '8px 8px', height: 300, textAlign: 'center' }}
            >
              <p>Challenges that an be taken in many languages and requires candidate to to return correct output</p>
              <Button type="primary">Create</Button>
            </Card>
          </Col>
        </Row> */}
      </div>
      <div>
        <ChallengeForm
          open={modalState.open}
          onCreate={onCreate}
          onCancel={() => {
            setModalState({
              open: false,
              values: null
            })
          }}
          values={modalState.values} />
      </div>
      <ChallengesTable openForm={(values: Challenge) => {
        setModalState({
          open: true,
          values
        })
      }} />
    </>
  );
};

export default Challenges;<|MERGE_RESOLUTION|>--- conflicted
+++ resolved
@@ -4,11 +4,8 @@
 import ChallengesTable from './ChallengesTable';
 import { Card, Col, Row, Typography, List } from 'antd';
 import { Challenge } from '../../types/Models';
-<<<<<<< HEAD
 import ChallengeForm from './ChallengeForm';
-=======
->>>>>>> 900dde47
-const { Title } = Typography;
+
 
 const Challenges: React.FC = () => {
 
