<<<<<<< HEAD
import { ArrowRightOutlined, EditOutlined, PlusCircleFilled, SettingOutlined } from '@ant-design/icons';
import { Button, Card, Col, Input, Modal, Row, Form } from 'antd';
import { Content } from 'antd/es/layout/layout';
import { useState } from 'react';
import { Outlet } from 'react-router';
import { Link } from 'react-router-dom';

interface CardInterface {
    id: number;
=======
import { CopyOutlined, EditFilled, EyeOutlined, PlusCircleFilled } from '@ant-design/icons';
import { Button, Card, Col, Divider, Input, Layout, Modal, Row, Select, Statistic, Switch, Timeline } from 'antd';
import { Content, Footer, Header } from 'antd/es/layout/layout';
import React, { useEffect, useState } from 'react';
import { Outlet } from 'react-router';
import { Link } from 'react-router-dom';
import { ExamAPIService } from '../services/Exam.API';
interface CardInterface {
    id: number;
}

export interface IAssessments {
    name: string | null;
    candidate_id: number | null;
    code: string | null;
    created_at: string | null;
    created_by: string | null;
    exam_id: number | null;
    id: number;
    joined: string | null;
    status: number | null;
    language: number | null;
>>>>>>> 33c33daa
}
const Open = () => {
    const handleCardClick = () => {
        const newCard: CardInterface = {
            id: Date.now(), // Generate a unique identifier for each card
            // Other card data
        };
<<<<<<< HEAD

        setCards((prevCards) => [...prevCards, newCard]);
    };

    const [cards, setCards] = useState<CardInterface[]>([]);
    return (
        <div>
            <Input.Search placeholder="search your assessments..." style={{ width: '20%', padding: '5px' }} />
            <Button
                type="primary"
                icon={<PlusCircleFilled />}
                style={{ float: 'right', padding: '5px' }}
                onClick={handleCardClick}
            >
                New Assessment
            </Button>
            <div>
                <Row gutter={[16, 16]} style={{ marginTop: '16px' }}>
                    {cards.map((card) => (
                        <Col span={12} key={Card.id}>
                            <Card
                                title={
                                    <div
                                        style={{
                                            display: 'flex',
                                            justifyContent: 'space-between',
                                            alignItems: 'center',
                                        }}
                                    >
                                        Technical assesment
                                        <Button style={{ marginLeft: 4 }} icon={<EditOutlined />}></Button>{' '}
                                        <Button icon={<ArrowRightOutlined />} style={{ marginLeft: 8 }}>
                                            <Link to="OpenAssessment">open</Link>{' '}
                                        </Button>
                                    </div>
                                }
                                bordered={true}
                                style={{ height: '100%' }}
                                actions={[<SettingOutlined />, <EditOutlined />]}
                            >
                                Card content
                            </Card>
                        </Col>
                    ))}
                </Row>
                <Form>
                    <Form.Item name="Title" label="Assessment title">
                        {' '}
                        <Input />
                    </Form.Item>
                </Form>
=======

        setCards((prevCards) => [...prevCards, newCard]);
    };
    const username = 'John Doe';
    const date = 'July 15, 2023';
    const [cards, setCards] = useState<CardInterface[]>([]);

    const [assessments, setAssessments] = useState<IAssessments[]>([]);
    // Fetch assessments when the component mounts
    const fetchAssessments = async () => {
        try {
            const data = await ExamAPIService.getAll();
            setAssessments(data);
            console.log(data, 'api');
        } catch (error) {
            console.error('Error fetching assessments:', error);
        }
    };

    useEffect(() => {
        fetchAssessments();
    }, []);

    return (
        <div>
            <Input.Search placeholder="search your assessments..." style={{ width: '20%', padding: '5px' }} />
            <Button
                type="primary"
                icon={<PlusCircleFilled />}
                style={{ float: 'right', padding: '5px' }}
                onClick={handleCardClick}
            >
                New Assessment
            </Button>
            <div>
                <Row gutter={[16, 16]} style={{ marginTop: '16px' }}>
                    {cards.map((card) => (
                        <Col span={12} key={card.id}>
                            {assessments.map((assessments) => (
                                <Card
                                    title={
                                        <div
                                            style={{
                                                display: 'flex',
                                                flexDirection: 'row',
                                                justifyContent: 'space-between',
                                                alignItems: 'center',
                                            }}
                                        >
                                            {/* <Link to={`/assessments/${card.id}/view`}> */}
                                            <Link to={`/assessments/open/openAssessment`}>
                                                <h4>{assessments.name}</h4>
                                            </Link>
                                            <Link to={`/assessments/${card.id}/edit`}>
                                                <Button style={{ marginLeft: 200 }} icon={<EditFilled />}></Button>
                                            </Link>
                                        </div>
                                    }
                                    bordered={true}
                                    style={{
                                        display: 'flex',
                                        flexDirection: 'column',
                                        justifyContent: 'space-between',
                                    }}
                                >
                                    <div style={{ display: 'flex' }}></div>
                                    <Row>
                                        <Content style={{ height: '100%', display: 'flex', flexDirection: 'row' }}>
                                            <Statistic
                                                style={{ width: '30%', padding: '15px', fontSize: '3.5vw' }}
                                                title="Qualifying"
                                                value={70}
                                                suffix="%"
                                            />
                                            <div
                                                style={{
                                                    width: '50%',

                                                    // fontSize: '3.5vw',
                                                    display: 'flex',
                                                    flexDirection: 'row',
                                                    justifyContent: 'space-between',
                                                }}
                                            >
                                                <div style={{ width: '25%' }}>
                                                    <Statistic title="challenges" value={0} />
                                                    <Statistic title="projects" value={0} />
                                                </div>
                                                <div>
                                                    <Statistic title="Multiple choice" value={0} />
                                                    <Statistic title="Open ended" value={0} />
                                                </div>
                                            </div>
                                            <Timeline style={{ width: '20%', padding: '8px' }}>
                                                <Timeline.Item>Invited</Timeline.Item>
                                                <Timeline.Item>Assessed</Timeline.Item>
                                                <Timeline.Item>Qualified</Timeline.Item>
                                            </Timeline>
                                        </Content>
                                    </Row>
                                    <Divider></Divider>
                                    <div style={{ display: 'flex' }}>
                                        <Row
                                            style={{
                                                width: '100%',
                                                alignItems: 'center',
                                                justifyContent: 'space-between',
                                            }}
                                        >
                                            <Button type="link">Copy Invite Link</Button>
                                            <Button type="link" icon={<EyeOutlined />}>
                                                Preview
                                            </Button>
                                            <Button type="link" icon={<CopyOutlined />}>
                                                Duplicate
                                            </Button>
                                            <div>
                                                {username} | {date}
                                            </div>
                                        </Row>
                                    </div>
                                </Card>
                            ))}
                        </Col>
                    ))}
                </Row>
>>>>>>> 33c33daa
            </div>
            <Content>
                <Outlet />
            </Content>
        </div>
    );
};

export default Open;<|MERGE_RESOLUTION|>--- conflicted
+++ resolved
@@ -1,14 +1,3 @@
-<<<<<<< HEAD
-import { ArrowRightOutlined, EditOutlined, PlusCircleFilled, SettingOutlined } from '@ant-design/icons';
-import { Button, Card, Col, Input, Modal, Row, Form } from 'antd';
-import { Content } from 'antd/es/layout/layout';
-import { useState } from 'react';
-import { Outlet } from 'react-router';
-import { Link } from 'react-router-dom';
-
-interface CardInterface {
-    id: number;
-=======
 import { CopyOutlined, EditFilled, EyeOutlined, PlusCircleFilled } from '@ant-design/icons';
 import { Button, Card, Col, Divider, Input, Layout, Modal, Row, Select, Statistic, Switch, Timeline } from 'antd';
 import { Content, Footer, Header } from 'antd/es/layout/layout';
@@ -31,7 +20,6 @@
     joined: string | null;
     status: number | null;
     language: number | null;
->>>>>>> 33c33daa
 }
 const Open = () => {
     const handleCardClick = () => {
@@ -39,59 +27,6 @@
             id: Date.now(), // Generate a unique identifier for each card
             // Other card data
         };
-<<<<<<< HEAD
-
-        setCards((prevCards) => [...prevCards, newCard]);
-    };
-
-    const [cards, setCards] = useState<CardInterface[]>([]);
-    return (
-        <div>
-            <Input.Search placeholder="search your assessments..." style={{ width: '20%', padding: '5px' }} />
-            <Button
-                type="primary"
-                icon={<PlusCircleFilled />}
-                style={{ float: 'right', padding: '5px' }}
-                onClick={handleCardClick}
-            >
-                New Assessment
-            </Button>
-            <div>
-                <Row gutter={[16, 16]} style={{ marginTop: '16px' }}>
-                    {cards.map((card) => (
-                        <Col span={12} key={Card.id}>
-                            <Card
-                                title={
-                                    <div
-                                        style={{
-                                            display: 'flex',
-                                            justifyContent: 'space-between',
-                                            alignItems: 'center',
-                                        }}
-                                    >
-                                        Technical assesment
-                                        <Button style={{ marginLeft: 4 }} icon={<EditOutlined />}></Button>{' '}
-                                        <Button icon={<ArrowRightOutlined />} style={{ marginLeft: 8 }}>
-                                            <Link to="OpenAssessment">open</Link>{' '}
-                                        </Button>
-                                    </div>
-                                }
-                                bordered={true}
-                                style={{ height: '100%' }}
-                                actions={[<SettingOutlined />, <EditOutlined />]}
-                            >
-                                Card content
-                            </Card>
-                        </Col>
-                    ))}
-                </Row>
-                <Form>
-                    <Form.Item name="Title" label="Assessment title">
-                        {' '}
-                        <Input />
-                    </Form.Item>
-                </Form>
-=======
 
         setCards((prevCards) => [...prevCards, newCard]);
     };
@@ -218,7 +153,6 @@
                         </Col>
                     ))}
                 </Row>
->>>>>>> 33c33daa
             </div>
             <Content>
                 <Outlet />
