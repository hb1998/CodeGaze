--- conflicted
+++ resolved
@@ -1,11 +1,4 @@
-<<<<<<< HEAD
-import { CandidateAssessmenmtAPIService } from '../CandidateAssessment/services/CandidateAssessment.API';
 import { ChallengeAPIService } from '../Challenges/services/Challenge.API';
-import { CodeGenerator, IInputType, Language } from '../CodeGeneration/CodeGenerator';
-import { ExamAPIService } from '../Exam/services/Exam.api';
-=======
-import { ChallengeAPIService } from "../Challenges/services/Challenge.API";
->>>>>>> f7222616
 
 const Dashboard = () => {
     const handler = () => {
@@ -24,26 +17,4 @@
     return <div onClick={handler}>Dashboard</div>;
 };
 
-<<<<<<< HEAD
-export default Dashboard;
-
-function getRandomNumber() {
-    return Math.floor(Math.random() * 1000) + 1;
-}
-
-const language = Language.CPP;
-const inputTypes: IInputType[] = [
-    { type: 'string', name: 'strParam' },
-    { type: 'number', name: 'numParam' },
-];
-const outputTypes = ['boolean'];
-
-// Call the function to generate starter code
-const codeGenerator = new CodeGenerator(language, inputTypes, outputTypes);
-const starterCode = codeGenerator.generateStarterCode();
-
-// Print the generated starter code
-console.log(starterCode);
-=======
-export default Dashboard;
->>>>>>> f7222616
+export default Dashboard;