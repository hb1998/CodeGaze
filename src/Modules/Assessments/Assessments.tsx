--- conflicted
+++ resolved
@@ -1,39 +1,6 @@
-<<<<<<< HEAD
-import { Layout, Tabs } from "antd";
-import { Link, Outlet } from "react-router-dom";
 
-const { TabPane } = Tabs;
-const { Content } = Layout;
-
-const handleTabClick=()=>{
-  console.log("tab clicked");
-
-}
 const Assessments = () => {
   return (
-    <Layout>
-      <header>
-        Assessments
-        <div style={{ padding: "5px" }}>
-          <Tabs defaultActiveKey="1" onTabClick={handleTabClick}>
-            <TabPane tab="Open" tabKey="Open" key="Open" >
-              <Link to="/assessments/open">Open</Link>
-            </TabPane>            
-            <TabPane tab="Analytics" tabKey="Analytics" key="Analytics">
-              <Link to="/assessments/analytics">Analytics</Link>
-            </TabPane>
-          </Tabs>
-          <Content>
-            <Outlet />
-          </Content>
-        </div>
-      </header>
-    </Layout>
-  );
-=======
-const Assessments = () => {
-    return <div>Assessments</div>;
->>>>>>> 1f8c733a
-};
-
-export default Assessments;+    <div>Assessments</div>
+  )
+}