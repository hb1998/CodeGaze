--- conflicted
+++ resolved
@@ -4,33 +4,6 @@
 import { BrowserRouter as Router } from "react-router-dom";
 
 function App() {
-<<<<<<< HEAD
-  const [code, setcode] = useState("");
-  const [output, setoutput] = useState("");
-
-  const onSubmit = () => {
-    Axios.post(
-      "http://localhost:2358/submissions/?base64_encoded=false&wait=true",
-      {
-        source_code: code,
-        language_id: 63,
-      }
-    ).then((response) => {
-      setoutput(response.data.stdout);
-      console.log(response.data);
-    });
-  };
-
-  const onChange = React.useCallback((value, viewUpdate) => {
-    setcode(value);
-  }, []);
-
-  return (
-    <Router>
-      <Home />
-    </Router>
-  );
-=======
     const [code, setcode] = useState('');
     const [output, setoutput] = useState('');
 
@@ -52,6 +25,5 @@
             <Home />
         </Router>
     );
->>>>>>> 1f8c733a
 }
 export default App;