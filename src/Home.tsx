import { Layout, Menu } from "antd";
import { Routes, Route, Link } from "react-router-dom";
import Assessments from "./Modules/Assessments/Assessments";
import Challenges from "./Modules/Challenges/Challenges";
import Dashboard from "./Modules/Dashboard/Dashboard";
import Candidates from "./Modules/Candidate/Candidates";
import { UserOutlined } from "@ant-design/icons";

const { Header, Content } = Layout;

const Home = () => {
<<<<<<< HEAD
  return (
    <Layout className="layout">
      <Header>
        <Menu
          theme="dark"
          mode="horizontal"
          defaultSelectedKeys={["dashboard"]}
        >
          <Menu.Item key="dashboard">
            <Link to={"/dashboard"}>Dashboard</Link>
          </Menu.Item>
          <Menu.Item key="assessments">
            <Link to={"/assessments"}>Assessments</Link>
          </Menu.Item>
          <Menu.Item key="challenges">
            <Link to={"/challenges"}>Challenges</Link>
          </Menu.Item>
          <Menu.Item key="candidates">
            <Link to={"/candidates"}>Candidates</Link>
          </Menu.Item>
          <Menu.Item key="account" style={{ marginLeft: "auto" }}>
            <Link to={"/account"}>
              Lumel &nbsp;
              <UserOutlined />
            </Link>
          </Menu.Item>
        </Menu>
      </Header>
      {/* <Content style={{ padding: '0 50px' }}> */}
      <Content>
        <div className="site-layout-content" style={{ background: "#fff" }}>
          <Routes>
            <Route path="/dashboard" Component={Dashboard} />
            <Route path="/assessments" Component={Assessments} />
            <Route path="/challenges" Component={Challenges} />
            <Route path="/candidates" Component={Candidates} />
          </Routes>
        </div>
      </Content>
    </Layout>
  );
=======
    return (
        <Layout className="layout">
            <Header>
                <Menu theme="dark" mode="horizontal" defaultSelectedKeys={['dashboard']}>
                    <Menu.Item key="dashboard">
                        <Link to={'/dashboard'}>Dashboard</Link>
                    </Menu.Item>
                    <Menu.Item key="assessments">
                        <Link to={'/assessments'}>Assessments</Link>
                    </Menu.Item>
                    <Menu.Item key="challenges">
                        <Link to={'/challenges'}>Challenges</Link>
                    </Menu.Item>
                    <Menu.Item key="candidates">
                        <Link to={'/candidates'}>Candidates</Link>
                    </Menu.Item>
                    <Menu.Item key="account" style={{ marginLeft: 'auto' }}>
                        <Link to={'/account'}>
                            Lumel &nbsp;
                            <UserOutlined />
                        </Link>
                    </Menu.Item>
                </Menu>
            </Header>
            <Content style={{ padding: '0 50px' }}>
                <div className="site-layout-content" style={{ background: '#fff' }}>
                    <Routes>
                        <Route path="/dashboard" Component={Dashboard} />
                        <Route path="/assessments" Component={Assessments} />
                        <Route path="/challenges" Component={Challenges} />
                        <Route path="/candidates" Component={Candidates} />
                    </Routes>
                </div>
            </Content>
        </Layout>
    );
>>>>>>> 1f8c733a
};

export default Home;<|MERGE_RESOLUTION|>--- conflicted
+++ resolved
@@ -1,57 +1,14 @@
-import { Layout, Menu } from "antd";
-import { Routes, Route, Link } from "react-router-dom";
-import Assessments from "./Modules/Assessments/Assessments";
-import Challenges from "./Modules/Challenges/Challenges";
-import Dashboard from "./Modules/Dashboard/Dashboard";
-import Candidates from "./Modules/Candidate/Candidates";
-import { UserOutlined } from "@ant-design/icons";
+import { Layout, Menu } from 'antd';
+import { Routes, Route, Link } from 'react-router-dom';
+import Assessments from './Modules/Assessments/Assessments';
+import Challenges from './Modules/Challenges/Challenges';
+import Dashboard from './Modules/Dashboard/Dashboard';
+import Candidates from './Modules/Candidate/Candidates';
+import { UserOutlined } from '@ant-design/icons';
 
 const { Header, Content } = Layout;
 
 const Home = () => {
-<<<<<<< HEAD
-  return (
-    <Layout className="layout">
-      <Header>
-        <Menu
-          theme="dark"
-          mode="horizontal"
-          defaultSelectedKeys={["dashboard"]}
-        >
-          <Menu.Item key="dashboard">
-            <Link to={"/dashboard"}>Dashboard</Link>
-          </Menu.Item>
-          <Menu.Item key="assessments">
-            <Link to={"/assessments"}>Assessments</Link>
-          </Menu.Item>
-          <Menu.Item key="challenges">
-            <Link to={"/challenges"}>Challenges</Link>
-          </Menu.Item>
-          <Menu.Item key="candidates">
-            <Link to={"/candidates"}>Candidates</Link>
-          </Menu.Item>
-          <Menu.Item key="account" style={{ marginLeft: "auto" }}>
-            <Link to={"/account"}>
-              Lumel &nbsp;
-              <UserOutlined />
-            </Link>
-          </Menu.Item>
-        </Menu>
-      </Header>
-      {/* <Content style={{ padding: '0 50px' }}> */}
-      <Content>
-        <div className="site-layout-content" style={{ background: "#fff" }}>
-          <Routes>
-            <Route path="/dashboard" Component={Dashboard} />
-            <Route path="/assessments" Component={Assessments} />
-            <Route path="/challenges" Component={Challenges} />
-            <Route path="/candidates" Component={Candidates} />
-          </Routes>
-        </div>
-      </Content>
-    </Layout>
-  );
-=======
     return (
         <Layout className="layout">
             <Header>
@@ -88,7 +45,6 @@
             </Content>
         </Layout>
     );
->>>>>>> 1f8c733a
 };
 
 export default Home;