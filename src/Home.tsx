--- conflicted
+++ resolved
@@ -12,15 +12,11 @@
 import './App.css';
 import { useSelector } from 'react-redux';
 import { IRootState } from './store';
-<<<<<<< HEAD
-import Main from './Modules/common/CodeEditor/Main';
+import Editor from './Modules/common/CodeEditor/Editor';
 // import Edit from './Modules/Challenges/Edit';
-=======
 import Auth from './Modules/Auth/Auth';
 import ProtectedRoute from './Routes/ProtectedRoute';
-import account from './Modules/Account/Account';
 import Account from './Modules/Account/Account';
->>>>>>> b7042b76
 
 const { Header, Content } = Layout;
 
@@ -70,16 +66,10 @@
                             <Route path="analytics" element={getProtectedRoute(<Analytics />)} />
                         </Route>
 
-<<<<<<< HEAD
-                        <Route path="/challenges" Component={Challenges} />
-                        <Route path="/candidates" Component={Candidates} />
-                        <Route path="/challenges/:id" Component={Main} />
-                        {/* <Route path="/challenges/edit/:id" Component={Edit} /> */}
-=======
                         <Route path="/challenges" element={getProtectedRoute(<Challenges />)} />
                         <Route path="/candidates" element={getProtectedRoute(<Candidates />)} />
                         <Route path="/account" element={getProtectedRoute(<Account />)} />
->>>>>>> b7042b76
+                        <Route path="/challenges/:id" element={getProtectedRoute(<Editor />)}/>
                     </Routes>
                 </div>
             </Content>
