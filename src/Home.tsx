--- conflicted
+++ resolved
@@ -69,12 +69,8 @@
 
                         <Route path="/challenges" element={getProtectedRoute(<Challenges />)} />
                         <Route path="/candidates" element={getProtectedRoute(<Candidates />)} />
-<<<<<<< HEAD
-                        <Route path="/account" element={getProtectedRoute(<Account />)}></Route>
-=======
                         <Route path="/account" element={getProtectedRoute(<Account />)} />
-                        <Route path="/challenges/:id" element={getProtectedRoute(<Editor />)}/>
->>>>>>> 83066167
+                        <Route path="/challenges/:id" element={getProtectedRoute(<Editor />)} />
                     </Routes>
                 </div>
             </Content>
